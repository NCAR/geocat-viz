from setuptools import setup

with open('README.md') as f:
    long_description = f.read()

with open('requirements.txt') as f:
    requirements = f.read().strip().split('\n')


# ''' moved into function, can now be used other places
def version():
    for line in open('meta.yaml').readlines():
        index = line.find('set version')
        if index > -1:
            return line[index + 15:].replace('\" %}', '').strip()


setup(
    name='geocat.viz',
    version=version(),
    maintainer='GeoCAT',
    maintainer_email='geocat@ucar.edu',
    python_requires='>=3.7',
    install_requires=requirements,
    url='https://github.com/NCAR/geocat-viz',
    classifiers=[
        'Intended Audience :: Science/Research',
        'Programming Language :: Python',
        'Programming Language :: Python :: 3',
        'Programming Language :: Python :: 3.7',
        'Programming Language :: Python :: 3.8',
        'Programming Language :: Python :: 3.9',
        'Programming Language :: Python :: 3.10',
        'Topic :: Scientific/Engineering',
    ],
    namespace_packages=['geocat'],
    packages=[
<<<<<<< HEAD
        'geocat', 'geocat.viz', 'geocat.viz.plot_classes', 'geocat.viz.util'
=======
        'geocat',
        'geocat.viz',  # 'geocat.viz.plot_classes', 'geocat.viz.util',
>>>>>>> 133471a2
    ],
    package_dir={
        '': 'src',
        'geocat': 'src/geocat',
        'geocat.viz': 'src/geocat/viz',
<<<<<<< HEAD
        'geocat.viz.plot_classes': 'src/geocat/viz/plot_classes',
        'geocat.viz.util': 'src/geocat/viz/util',
=======
        # 'geocat.viz.plot_classes': 'src/geocat/viz/plot_classes',
        # 'geocat.viz.util': 'src/geocat/viz/util',
>>>>>>> 133471a2
    },
    include_package_data=True,
    project_urls={
        'Documentation': 'https://geocat-viz.readthedocs.io',
        'Source': 'https://github.com/NCAR/geocat-viz',
        'Tracker': 'https://github.com/NCAR/geocat-viz/issues',
    },
    zip_safe=False,
)<|MERGE_RESOLUTION|>--- conflicted
+++ resolved
@@ -35,24 +35,15 @@
     ],
     namespace_packages=['geocat'],
     packages=[
-<<<<<<< HEAD
-        'geocat', 'geocat.viz', 'geocat.viz.plot_classes', 'geocat.viz.util'
-=======
         'geocat',
         'geocat.viz',  # 'geocat.viz.plot_classes', 'geocat.viz.util',
->>>>>>> 133471a2
     ],
     package_dir={
         '': 'src',
         'geocat': 'src/geocat',
         'geocat.viz': 'src/geocat/viz',
-<<<<<<< HEAD
-        'geocat.viz.plot_classes': 'src/geocat/viz/plot_classes',
-        'geocat.viz.util': 'src/geocat/viz/util',
-=======
         # 'geocat.viz.plot_classes': 'src/geocat/viz/plot_classes',
         # 'geocat.viz.util': 'src/geocat/viz/util',
->>>>>>> 133471a2
     },
     include_package_data=True,
     project_urls={
