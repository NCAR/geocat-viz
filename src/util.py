--- conflicted
+++ resolved
@@ -295,7 +295,6 @@
 
     return new_da
 
-<<<<<<< HEAD
 
 def set_map_boundary(ax, lon_range, lat_range, north_pad=0, south_pad=0, east_pad=0, west_pad=0, res=1):
     """
@@ -476,7 +475,6 @@
         # Create array to hold all the field variable values for that cluster
         datavals = []
         for coord in coordsAndLabels[key]:
-
             # Find pressure data at that coordinate
             cond = np.logical_and(coordarr[:, :, 0] == coord[0], coordarr[:, :, 1] == coord[1])
             x, y = np.where(cond)
@@ -494,14 +492,6 @@
     return clusterExtremas
 
 
-###############################################################################
-#
-# The following functions are deprecated and should eventually be removed
-#
-###############################################################################
-=======
->>>>>>> a13e69d7
-
 def plotCLabels(ax, contours, transform, proj, da, clabel_locations=[], fontsize=12, whitebbox=False, horizontal=False):
 
     """
@@ -512,18 +502,18 @@
     This function is exemplified in the python version of https://www.ncl.ucar.edu/Applications/Images/sat_1_lg.png 
 
     Args:
-        da: (:class:`xarray.DataArray`):
-            Xarray data array containing the lat, lon, and field variable data values.
+        ax (:class:`matplotlib.pyplot.axis`):
+            Axis containing the contour set.
         contours (:class:`cartopy.mpl.contour.GeoContourSet`):
             Contour set that is being labeled.
         transform (:class:`cartopy._crs`):
             Instance of CRS that represents the source coordinate system of coordinates.
             (ex. ccrs.Geodetic()).
-        ax (:class:`matplotlib.pyplot.axis`):
-            Axis containing the contour set.
         proj (:class:`cartopy.crs`):
             Projection 'ax' is defined by.
             This is the instance of CRS that the coordinates will be transformed to.
+        da: (:class:`xarray.DataArray`):
+            Xarray data array containing the lat, lon, and field variable data values.
         clabel_locations (:class:`list`):
             List of coordinate tuples in GPS form (lon in degrees, lat in degrees)
             that specify where the contours with regular field variable values should be plotted.
@@ -560,8 +550,6 @@
 
     return cLabels
 
-<<<<<<< HEAD
-=======
 
 def plotELabels(ax, contours, transform, proj, da, clabel_locations=[], label='L', fontsize=22, whitebbox=False, horizontal=True):
 
@@ -572,18 +560,18 @@
     This function is exemplified in the python version of https://www.ncl.ucar.edu/Applications/Images/sat_1_lg.png 
 
     Args:
-        da: (:class:`xarray.DataArray`):
-            Xarray data array containing the lat, lon, and field variable data values.
+        ax (:class:`matplotlib.pyplot.axis`):
+            Axis containing the contour set.
         contours (:class:`cartopy.mpl.contour.GeoContourSet`):
             Contour set that is being labeled.
         transform (:class:`cartopy._crs`):
             Instance of CRS that represents the source coordinate system of coordinates.
             (ex. ccrs.Geodetic()).
-        ax (:class:`matplotlib.pyplot.axis`):
-            Axis containing the contour set.
         proj (:class:`cartopy.crs`):
             Projection 'ax' is defined by.
             This is the instance of CRS that the coordinates will be transformed to.
+        da: (:class:`xarray.DataArray`):
+            Xarray data array containing the lat, lon, and field variable data values.
         clabel_locations (:class:`list`):
             List of coordinate tuples in GPS form (lon in degrees, lat in degrees)
             that specify where the contour labels should be plotted.
@@ -631,7 +619,8 @@
             z, y = np.where(cond)
             p = int(round(da.data[z[0]][y[0]]))
 
-            lab = plt.text(transformed_locations[x][0], transformed_locations[x][1], label+"$_{" + str(p) + "}$", fontsize=fontsize,
+            lab = plt.text(transformed_locations[x][0], transformed_locations[x][1], label + "$_{" + str(p) + "}$",
+                           fontsize=fontsize,
                            horizontalalignment='center', verticalalignment='center')
 
             if horizontal is True:
@@ -686,5 +675,4 @@
                   'instead.', DeprecationWarning, stacklevel=2)
     warnings.filters.pop(0)
 
->>>>>>> a13e69d7
     return cmaps.BlueYellowRed