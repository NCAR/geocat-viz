def add_lat_lon_ticklabels(ax, zero_direction_label=False, dateline_direction_label=False):
    """
    Utility function to make plots look like NCL plots by using latitude, longitude tick labels

    Args:

        ax (:class:`matplotlib.axes._subplots.AxesSubplot` or :class:`cartopy.mpl.geoaxes.GeoAxesSubplot`):
            Current axes to the current figure

        zero_direction_label (:class:`bool`):
            Set True to get 0 E / O W or False to get 0 only.

        dateline_direction_label (:class:`bool`):
            Set True to get 180 E / 180 W or False to get 180 only.
    """
    from cartopy.mpl.ticker import LongitudeFormatter, LatitudeFormatter

    lon_formatter = LongitudeFormatter(zero_direction_label=zero_direction_label,
                                       dateline_direction_label=dateline_direction_label)
    lat_formatter = LatitudeFormatter()
    ax.xaxis.set_major_formatter(lon_formatter)
    ax.yaxis.set_major_formatter(lat_formatter)

<<<<<<< HEAD
def add_major_minor_ticks(ax, x_minor_per_major=3, y_minor_per_major=3, labelsize="small", basex=10, basey=10, linthreshx=2, linthreshy=2):
=======

def add_major_minor_ticks(ax, x_minor_per_major=3, y_minor_per_major=3, labelsize="small"):
>>>>>>> a509a07e
    """
    Utility function to make plots look like NCL plots by adding minor and major tick lines

    Args:

        ax (:class:`matplotlib.axes._subplots.AxesSubplot` or :class:`cartopy.mpl.geoaxes.GeoAxesSubplot`):
            Current axes to the current figure

        x_minor_per_major (:class:`int`):
            Number of minor ticks between adjacent major ticks on x-axis

        y_minor_per_major (:class:`int`):
            Number of minor ticks between adjacent major ticks on y-axis

        basex (:class:`int`):
            If the xaxis scale is logarithmic, this is the base for the logarithm. Default is base 10.

        basey (:class:`int`):
            If the yaxis scale is logarithmic, this is the base for the logarithm. Default is base 10.

        linthreshx (:class:`int`):
            An argument passed to SymmetricalLogLocator if the xaxis scale is
            `symlog`. Defines the range (-x, x), within which the plot is
            linear. This avoids having the plot go to infinity around zero.
            Defaults to 2.

        linthreshy (:class:`int`):
            An argument passed to SymmetricalLogLocator if the yaxis scale is
            `symlog`. Defines the range (-x, x), within which the plot is
            linear. This avoids having the plot go to infinity around zero.
            Defaults to 2.
    """
    import matplotlib.ticker as tic
    import numpy as np

    ax.tick_params(labelsize=labelsize)
    ax.minorticks_on()
    if (ax.xaxis.get_scale()=='log'):
        ax.xaxis.set_minor_locator(tic.LogLocator(base=basex, subs=np.linspace(1, basex, x_minor_per_major + 1)))
    elif (ax.xaxis.get_scale()=='symlog'):
        ax.xaxis.set_minor_locator(tic.SymmetricalLogLocator(base=basex, subs=np.linspace(1, basex, x_minor_per_major + 1), linthresh=linthreshx))
    else:
        ax.xaxis.set_minor_locator(tic.AutoMinorLocator(n=x_minor_per_major))

    if (ax.yaxis.get_scale()=='log'):
        ax.yaxis.set_minor_locator(tic.LogLocator(base=basey, subs=np.linspace(1, basey, y_minor_per_major + 1)))
    elif (ax.yaxis.get_scale()=='symlog'):
        ax.yaxis.set_minor_locator(tic.SymmetricalLogLocator(base=basey, subs=np.linspace(1, basey, y_minor_per_major + 1), linthresh=linthreshy))
    else:
        ax.yaxis.set_minor_locator(tic.AutoMinorLocator(n=y_minor_per_major))

    # length and width are in points and may need to change depending on figure size etc.
    ax.tick_params(
        "both",
        length=8,
        width=0.9,
        which="major",
        bottom=True,
        top=True,
        left=True,
        right=True,
    )
    ax.tick_params(
        "both",
        length=4,
        width=0.4,
        which="minor",
        bottom=True,
        top=True,
        left=True,
        right=True,
    )


def set_titles_and_labels(ax, maintitle=None, maintitlefontsize=18, lefttitle=None, lefttitlefontsize=18, righttitle=None, righttitlefontsize=18,
                          xlabel=None, ylabel=None, labelfontsize=16):
    """
    Utility function to handle axis titles, left/right aligned titles, and labels as they appear in NCL plots.

    The intent of this function is to help make the plot look like an NCL plot as well as to help developers use only
    this convenience function instead of multiple matplotlib.axes.Axes functions, when applicable.

    (1) If no lefttitle and righttitle is set, maintitle is placed just top to the axes as follows:

                     maintitle
     ___________________________________________
    |                   Axes                    |
    |                                           |

    (2) If any of lefttitle or righttitle is set, lefttitle and righttitle are placed into a row that is just top to the axes, and maintitle is placed to top of
    the row of lefttitle/righttitle as follows:

                     maintitle
     lefttitle                        righttitle
     ___________________________________________
    |                   Axes                    |
    |                                           |

    Args:

        ax (:class:`matplotlib.axes._subplots.AxesSubplot` or :class:`cartopy.mpl.geoaxes.GeoAxesSubplot`):
            Current axes to the current figure

        maintitle (:class:`str`):
            Text to use for the maintitle.

        maintitlefontsize (:class:`int`):
            Text font size for maintitle. A default value of 18 is used if nothing is set.

        lefttitle (:class:`str`):
            Text to use for an optional left-aligned title, if any. For most plots, only a maintitle is enough,
            but for some plot types, a lefttitle likely with a right-aligned title, righttitle, can be used together.

        lefttitlefontsize (:class:`int`):
            Text font size for lefttitle. A default value of 18 is used if nothing is set.

        righttitle (:class:`str`):
            Text to use for an optional right-aligned title, if any. For most plots, only a maintitle is enough,
            but for some plot types, a righttitle likely with a left-aligned title, lefttitle, can be used together.

        righttitlefontsize (:class:`int`):
            Text font size for righttitle. A default value of 18 is used if nothing is set.

        xlabel (:class:`str`):
            Text for the x-axis label.

        ylabel (:class:`str`):
            Text for the y-axis label.

        labelfontsize (:class:`int`):
            Text font size for x- and y-axes. A default value of 16 is used if nothing is set.
    """

    if maintitle is not None:
        if lefttitle is not None or righttitle is not None:
            ax.set_title(maintitle, fontsize=maintitlefontsize + 2, y=1.12)
        else:
            ax.set_title(maintitle, fontsize=maintitlefontsize, y=1.04)

    if lefttitle is not None:
        ax.set_title(lefttitle, fontsize=lefttitlefontsize, y=1.04, loc='left')

    if righttitle is not None:
        ax.set_title(righttitle, fontsize=righttitlefontsize, y=1.04, loc='right')

    if xlabel is not None:
        ax.set_xlabel(xlabel, fontsize=labelfontsize)

    if ylabel is not None:
        ax.set_ylabel(ylabel, fontsize=labelfontsize)


def set_axes_limits_and_ticks(ax, xlim=None, ylim=None, xticks=None, yticks=None, xticklabels=None, yticklabels=None):
    """
    Utility function to determine axis limits, tick values and labels

    The intent of this function is to help developers use only this convenience function instead of multiple
    matplotlib.axes.Axes functions, when applicable.

    Args:

        ax (:class:`matplotlib.axes._subplots.AxesSubplot` or :class:`cartopy.mpl.geoaxes.GeoAxesSubplot`):
            Current axes to the current figure

        xlim (:class:`tuple`):
            Should be given as a tuple of numeric values (left, right), where left and right are the left and right
            x-axis limits in data coordinates. Passing None for any of them leaves the limit unchanged. See Matplotlib
            documentation for further information.

        ylim (:class:`tuple`):
            Should be given as a tuple of numeric values (left, right), where left and right are the left and right
            y-axis limits in data coordinates. Passing None for any of them leaves the limit unchanged. See Matplotlib
            documentation for further information.

        xticks (:class:`list`):
            List of x-axis tick locations. See Matplotlib documentation for further information.

        yticks (:class:`list`):
            List of y-axis tick locations. See Matplotlib documentation for further information.

        xticklabels (:class:`list[str]`):
            List of string labels for x-axis ticks. See Matplotlib documentation for further information.

        yticklabels (:class:`list[str]`):
            List of string labels for y-axis ticks. See Matplotlib documentation for further information.
    """

    if xticks is not None:
        ax.set_xticks(xticks)

    if yticks is not None:
        ax.set_yticks(yticks)

    if xticklabels is not None:
        ax.set_xticklabels(xticklabels)

    if yticklabels is not None:
        ax.set_yticklabels(yticklabels)

    if xlim is not None:
        ax.set_xlim(xlim)

    if ylim is not None:
        ax.set_ylim(ylim)


def truncate_colormap(cmap, minval=0.0, maxval=1.0, n=100, name=None):
    """
    Utility function that truncates a colormap.
    Registers the new colormap by name in plt.cm, and also returns the updated map.

    Copied from  https://stackoverflow.com/questions/18926031/how-to-extract-a-subset-of-a-colormap-as-a-new-colormap-in-matplotlib

    Args:

        cmap (:class:`matplotlib.colors.Colormap`):
            Colormap to be truncated.

        minval (:class:`int` or :class:`float`):
            Minimum value to be used for truncation of the color map.

        maxval (:class:`int` or :class:`float`):
            Maximum value to be used for truncation of the color map.

        n (:class:`int`):
            Number of color values in the new color map.

        name (:class:`str`):
            Optional name of the new color map. If not set, a new name is generated by using the name of the input
            colormap as well as min and max values.
    """
    import numpy as np
    import matplotlib as mpl
    from matplotlib import cm

    if not name:
        name = "trunc({n},{a:.2f},{b:.2f})".format(n=cmap.name, a=minval, b=maxval)
    new_cmap = mpl.colors.LinearSegmentedColormap.from_list(
        name=name,
        colors=cmap(np.linspace(minval, maxval, n)),
    )
    cm.register_cmap(name, new_cmap)
    return new_cmap


def xr_add_cyclic_longitudes(da, coord):
    """
    Utility function to handle the no-shown-data artifact of 0 and 360-degree longitudes

    Args:

        da (:class:`xarray.core.dataarray.DataArray`):
            Data array that contains one or more coordinates, strictly including the coordinate with the name
            given with the "coord" parameter.

        coord (:class:`str`):
            Name of the longitude coordinate within "da" data array.
    """

    import xarray as xr
    import cartopy.util as cutil

    cyclic_data, cyclic_coord = cutil.add_cyclic_point(da.values, coord=da[coord])

    coords = da.coords.to_dataset()
    coords[coord] = cyclic_coord

    new_da = xr.DataArray(cyclic_data, dims=da.dims, coords=coords.coords, attrs=da.attrs)
    new_da.encoding = da.encoding

    return new_da

<<<<<<< HEAD
def set_map_boundary(ax, lon_range, lat_range, north_pad=0, south_pad=0, east_pad=0, west_pad=0, res=1):
    """
    Utility function to set the boundary of ax to a path that surrounds a
    given region specified by latitude and longitude coordinates. This
    boundary is drawn in the projection coordinates and therefore follows
    any curves created by the projection. As of now, this only works
    consistently for the Lambert Conformal Projection and North/South
    Polar Stereographic Projections.

    Note: Due to the behavior of cartopy's set_extent() function, the curved 
    edges of the boundary may be flattened and cut off. To solve this, use the
    kwargs north_pad, south_pad, east_pad, and west_pad. These will modify the
    coordinates passed to set_extent(). For the Lambert Conformal and Polar
    Stereographic projections, typically only north_pad and south_pad are
    needed. If attempting to use this function for other projections
    (i.e. Othographic) east_pad and west_pad may be needed.

    Args:
        ax (:class:`matplotlib.axes`):
            The axes to which the boundary will be applied.

        lon_range (:class:`tuple` or :class:`list`):
            The two-tuple containing the start and end of the desired range of
            longitudes. The first entry must be smaller than the second entry,
            except when the region crosses the antimeridian. Both entries must
            be between [-180 , 180]. If lon_range is from -180 to 180, then a
            full circle centered on the pole with a radius from the pole to the
            lowest latitude given by lat_range will be set as the boundary.

        lat_range (:class:`tuple` or :class:`list`):
            The two-tuple containing the start and end of the desired range of
            latitudes. The first entry must be smaller than the second entry.
            Both entries must be between [-90 , 90].

        north_pad (:class:`int`):
            A constant to be added to the second entry in lat_range. Use this
            if the northern edge of the plot is cut off. Defaults to 0.

        south_pad (:class:`int`);
            A constant to be subtracted from the first entry in lat_range. Use
            this if the southern edge of the plot is cut off. Defaults to 0.

        east_pad (:class:`int`):
            A constant to be added to the second entry in lon_range. Use this
            if the eastern edge of the plot is cut off. Defaults to 0.
        
        west_pad (:class:`int`):
            A constant to be subtracted from the first entry in lon_range. Use
            this if the western edge of the plot is cut off. Defaults to 0.

        res (:class:`int`):
            The size of the incrementation for vertices in degrees. Default is
            a vertex every one degree of longitude. A higher number results in
            a lower resolution boundary.
    """
    import cartopy.crs as ccrs
    import matplotlib.path as mpath
    import matplotlib.patches as mpatches
    import numpy as np

    if (lon_range[0] >= lon_range[1]): 
        if not (lon_range[0] > 0 and lon_range[1] < 0):
            raise ValueError("The first longitude value must be strictly less than the second longitude value unless the region crosses over the antimeridian")

    if (lat_range[0] >= lat_range[1]):
        raise ValueError("The first latitude value must be strictly less than the second latitude value")

    if (lon_range[0] > 180 or lon_range[0] < -180 or lon_range[1] > 180 or lon_range[1] < -180):
        raise ValueError("The longitudes must be within the range [-180, 180] inclusive")

    if (lat_range[0] > 90 or lat_range[0] < -90 or lat_range[1] > 90 or lat_range[1] < -90):
        raise ValueError("The latitudes must be within the range [-90, 90] inclusive")
    

    # Make a boundary path in PlateCarree projection beginning in the south
    # west and continuing anticlockwise creating a point every `res` degree
    if (lon_range[0] >= 0 and lon_range[1] <= 0): # Case when range crosses antimeridian
        vertices = [(lon, lat_range[0]) for lon in range(lon_range[0], 180 + 1, res)] + \
                   [(lon, lat_range[0]) for lon in range(-180, lon_range[1] + 1, res)] + \
                   [(lon_range[1], lat) for lat in range(lat_range[0], lat_range[1] + 1, res)] + \
                   [(lon, lat_range[1]) for lon in range(lon_range[1], -180 - 1, -res)] + \
                   [(lon, lat_range[1]) for lon in range(180, lon_range[0] - 1, -res)] + \
                   [(lon_range[0], lat) for lat in range(lat_range[1], lat_range[0] - 1, -res)]
        path = mpath.Path(vertices)         
    elif ((lon_range[0] == 180 or lon_range[0] == -180) and (lon_range[1] == 180 or lon_range[1] == -180)):  
        vertices = [(lon, lat_range[0]) for lon in range(0, 360 + 1, res)]
        path = mpath.Path(vertices)
    else:
        vertices = [(lon, lat_range[0]) for lon in range(lon_range[0], lon_range[1] + 1, res)] + \
                   [(lon_range[1], lat) for lat in range(lat_range[0], lat_range[1] + 1, res)] + \
                   [(lon, lat_range[1]) for lon in range(lon_range[1], lon_range[0] - 1, -res)] + \
                   [(lon_range[0], lat) for lat in range(lat_range[1], lat_range[0] - 1, -res)]
        path = mpath.Path(vertices)
    

    proj_to_data = ccrs.PlateCarree()._as_mpl_transform(ax) - ax.transData
    ax.set_boundary(proj_to_data.transform_path(path))

    ax.set_extent([lon_range[0] - west_pad, lon_range[1] + east_pad,
                  lat_range[0] - south_pad, lat_range[1] + north_pad],
                  crs=ccrs.PlateCarree())
=======

def findLocalExtrema(da, highVal=0, lowVal=1000, eType='Low'):
    """
    Utility function to find local low/high field variable coordinates on a contour map. To classify as a local high, the data
    point must be greater than highVal, and to classify as a local low, the data point must be less than lowVal.

    Args:
        da: (:class:`xarray.DataArray`):
            Xarray data array containing the lat, lon, and field variable (ex. pressure) data values
        highVal (:class:`int`):
            Data value that the local high must be greater than to qualify as a "local high" location.
            Default highVal is 0.
        lowVal (:class:`int`):
            Data value that the local low must be less than to qualify as a "local low" location.
            Default lowVal is 1000.
        eType (:class:`str`):
            'Low' or 'High'
            Determines which extrema are being found- minimum or maximum, respectively.
            Default eType is 'Low'.
    Returns:
        clusterExtremas (:class:`list`):
            List of coordinate tuples in GPS form (lon in degrees, lat in degrees)
            that specify local low/high locations
    """
    
    import numpy as np
    from sklearn.cluster import DBSCAN
    import warnings

    # Create a 2D array of coordinates in the same shape as the field variable data
    # so each coordinate is easily mappable to a data value
    # ex:
    # (1, 1), (2, 1), (3, 1)
    # (1, 2)................
    # (1, 3)................
    lons, lats = np.meshgrid(np.array(da.lon), np.array(da.lat))
    coordarr = np.dstack((lons, lats))

    # Find all zeroes that also qualify as low or high values
    extremacoords = []

    if eType == 'Low':
        coordlist = np.argwhere(da.data < lowVal)
        extremacoords = [tuple(coordarr[x[0]][x[1]]) for x in coordlist]
    if eType == 'High':
        coordlist = np.argwhere(da.data > highVal)
        extremacoords = [tuple(coordarr[x[0]][x[1]]) for x in coordlist]

    if extremacoords == []:
        if eType == 'Low':
            warnings.warn('No local extrema with data value less than given lowVal')
            return []
        if eType == 'High':
            warnings.warn('No local extrema with data value greater than given highVal')
            return []

    # Clean up noisy data to find actual extrema

    # Use Density-based spatial clustering of applications with noise
    # to cluster and label coordinates
    db = DBSCAN(eps=10, min_samples=1)
    new = db.fit(extremacoords)
    labels = new.labels_

    # Create an dictionary of values with key being coordinate
    # and value being cluster label.
    coordsAndLabels = {label: [] for label in labels}
    for label, coord in zip(labels, extremacoords):
        coordsAndLabels[label].append(coord)

    # Initialize array of coordinates to be returned
    clusterExtremas = []

    # Iterate through the coordinates in each cluster
    for key in coordsAndLabels:

        # Create array to hold all the field variable values for that cluster
        datavals = []
        for coord in coordsAndLabels[key]:

            # Find pressure data at that coordinate
            cond = np.logical_and(coordarr[:, :, 0] == coord[0], coordarr[:, :, 1] == coord[1])
            x, y = np.where(cond)
            datavals.append(da.data[x[0]][y[0]])

        # Find the index of the smallest/greatest field variable value of each cluster
        if eType == 'Low':
            index = np.argmin(np.array(datavals))
        if eType == 'High':
            index = np.argmax(np.array(datavals))

        # Append the coordinate corresponding to that index to the array to be returned
        clusterExtremas.append((coordsAndLabels[key][index][0], coordsAndLabels[key][index][1]))

    return clusterExtremas

>>>>>>> a509a07e

###############################################################################
#
# The following functions are deprecated and should eventually be removed
#
###############################################################################


def nclize_axis(ax, minor_per_major=3):
    """
    Utility function to make plots look like NCL plots

    Deprecated, use `add_major_minor_ticks` instead
    """
    import warnings
    warnings.simplefilter('always', DeprecationWarning)
    warnings.warn('geocat.viz.util.nclize_axis: This function has been '
                  'deprecated, please use geocat.viz.util.add_major_minor_ticks'
                  ' instead.', DeprecationWarning, stacklevel=2)
    warnings.filters.pop(0)

    add_major_minor_ticks(ax, x_minor_per_major=minor_per_major, y_minor_per_major=minor_per_major)


def make_byr_cmap():
    """
    Define the byr colormap
    Note: this will be replaced with cmaps.BlueYellowRed
    """
    from . import cmaps

    import warnings
    warnings.simplefilter('always', DeprecationWarning)
    warnings.warn('geocat.viz.util.make_byr_cmap: This function has been '
                  'deprecated, please use geocat.viz.cmaps.BlueYellowRed '
                  'instead.', DeprecationWarning, stacklevel=2)
    warnings.filters.pop(0)

    return cmaps.BlueYellowRed<|MERGE_RESOLUTION|>--- conflicted
+++ resolved
@@ -21,12 +21,8 @@
     ax.xaxis.set_major_formatter(lon_formatter)
     ax.yaxis.set_major_formatter(lat_formatter)
 
-<<<<<<< HEAD
+
 def add_major_minor_ticks(ax, x_minor_per_major=3, y_minor_per_major=3, labelsize="small", basex=10, basey=10, linthreshx=2, linthreshy=2):
-=======
-
-def add_major_minor_ticks(ax, x_minor_per_major=3, y_minor_per_major=3, labelsize="small"):
->>>>>>> a509a07e
     """
     Utility function to make plots look like NCL plots by adding minor and major tick lines
 
@@ -299,7 +295,7 @@
 
     return new_da
 
-<<<<<<< HEAD
+
 def set_map_boundary(ax, lon_range, lat_range, north_pad=0, south_pad=0, east_pad=0, west_pad=0, res=1):
     """
     Utility function to set the boundary of ax to a path that surrounds a
@@ -357,8 +353,6 @@
     """
     import cartopy.crs as ccrs
     import matplotlib.path as mpath
-    import matplotlib.patches as mpatches
-    import numpy as np
 
     if (lon_range[0] >= lon_range[1]): 
         if not (lon_range[0] > 0 and lon_range[1] < 0):
@@ -401,7 +395,7 @@
     ax.set_extent([lon_range[0] - west_pad, lon_range[1] + east_pad,
                   lat_range[0] - south_pad, lat_range[1] + north_pad],
                   crs=ccrs.PlateCarree())
-=======
+
 
 def findLocalExtrema(da, highVal=0, lowVal=1000, eType='Low'):
     """
@@ -498,7 +492,6 @@
 
     return clusterExtremas
 
->>>>>>> a509a07e
 
 ###############################################################################
 #
