def add_lat_lon_ticklabels(ax, zero_direction_label=False, dateline_direction_label=False):
    """
    Utility function to make plots look like NCL plots by using latitude, longitude tick labels

    Args:

        ax (:class:`matplotlib.axes._subplots.AxesSubplot` or :class:`cartopy.mpl.geoaxes.GeoAxesSubplot`):
            Current axes to the current figure

        zero_direction_label (:class:`bool`):
            Set True to get 0 E / O W or False to get 0 only.

        dateline_direction_label (:class:`bool`):
            Set True to get 180 E / 180 W or False to get 180 only.
    """
    from cartopy.mpl.ticker import LongitudeFormatter, LatitudeFormatter

    lon_formatter = LongitudeFormatter(zero_direction_label=zero_direction_label,
                                       dateline_direction_label=dateline_direction_label)
    lat_formatter = LatitudeFormatter()
    ax.xaxis.set_major_formatter(lon_formatter)
    ax.yaxis.set_major_formatter(lat_formatter)


def add_major_minor_ticks(ax, x_minor_per_major=3, y_minor_per_major=3, labelsize="small", basex=10, basey=10, linthreshx=2, linthreshy=2):
    """
    Utility function to make plots look like NCL plots by adding minor and major tick lines

    Args:

        ax (:class:`matplotlib.axes._subplots.AxesSubplot` or :class:`cartopy.mpl.geoaxes.GeoAxesSubplot`):
            Current axes to the current figure

        x_minor_per_major (:class:`int`):
            Number of minor ticks between adjacent major ticks on x-axis

        y_minor_per_major (:class:`int`):
            Number of minor ticks between adjacent major ticks on y-axis

        basex (:class:`int`):
            If the xaxis scale is logarithmic, this is the base for the logarithm. Default is base 10.

        basey (:class:`int`):
            If the yaxis scale is logarithmic, this is the base for the logarithm. Default is base 10.

        linthreshx (:class:`int`):
            An argument passed to SymmetricalLogLocator if the xaxis scale is
            `symlog`. Defines the range (-x, x), within which the plot is
            linear. This avoids having the plot go to infinity around zero.
            Defaults to 2.

        linthreshy (:class:`int`):
            An argument passed to SymmetricalLogLocator if the yaxis scale is
            `symlog`. Defines the range (-x, x), within which the plot is
            linear. This avoids having the plot go to infinity around zero.
            Defaults to 2.
    """
    import matplotlib.ticker as tic
    import numpy as np

    ax.tick_params(labelsize=labelsize)
    ax.minorticks_on()
    if (ax.xaxis.get_scale()=='log'):
        ax.xaxis.set_minor_locator(tic.LogLocator(base=basex, subs=np.linspace(1, basex, x_minor_per_major + 1)))
    elif (ax.xaxis.get_scale()=='symlog'):
        ax.xaxis.set_minor_locator(tic.SymmetricalLogLocator(base=basex, subs=np.linspace(1, basex, x_minor_per_major + 1), linthresh=linthreshx))
    else:
        ax.xaxis.set_minor_locator(tic.AutoMinorLocator(n=x_minor_per_major))

    if (ax.yaxis.get_scale()=='log'):
        ax.yaxis.set_minor_locator(tic.LogLocator(base=basey, subs=np.linspace(1, basey, y_minor_per_major + 1)))
    elif (ax.yaxis.get_scale()=='symlog'):
        ax.yaxis.set_minor_locator(tic.SymmetricalLogLocator(base=basey, subs=np.linspace(1, basey, y_minor_per_major + 1), linthresh=linthreshy))
    else:
        ax.yaxis.set_minor_locator(tic.AutoMinorLocator(n=y_minor_per_major))

    # length and width are in points and may need to change depending on figure size etc.
    ax.tick_params(
        "both",
        length=8,
        width=0.9,
        which="major",
        bottom=True,
        top=True,
        left=True,
        right=True,
    )
    ax.tick_params(
        "both",
        length=4,
        width=0.4,
        which="minor",
        bottom=True,
        top=True,
        left=True,
        right=True,
    )


def set_titles_and_labels(ax, maintitle=None, maintitlefontsize=18, lefttitle=None, lefttitlefontsize=18, righttitle=None, righttitlefontsize=18,
                          xlabel=None, ylabel=None, labelfontsize=16):
    """
    Utility function to handle axis titles, left/right aligned titles, and labels as they appear in NCL plots.

    The intent of this function is to help make the plot look like an NCL plot as well as to help developers use only
    this convenience function instead of multiple matplotlib.axes.Axes functions, when applicable.

    (1) If no lefttitle and righttitle is set, maintitle is placed just top to the axes as follows:

                     maintitle
     ___________________________________________
    |                   Axes                    |
    |                                           |

    (2) If any of lefttitle or righttitle is set, lefttitle and righttitle are placed into a row that is just top to the axes, and maintitle is placed to top of
    the row of lefttitle/righttitle as follows:

                     maintitle
     lefttitle                        righttitle
     ___________________________________________
    |                   Axes                    |
    |                                           |

    Args:

        ax (:class:`matplotlib.axes._subplots.AxesSubplot` or :class:`cartopy.mpl.geoaxes.GeoAxesSubplot`):
            Current axes to the current figure

        maintitle (:class:`str`):
            Text to use for the maintitle.

        maintitlefontsize (:class:`int`):
            Text font size for maintitle. A default value of 18 is used if nothing is set.

        lefttitle (:class:`str`):
            Text to use for an optional left-aligned title, if any. For most plots, only a maintitle is enough,
            but for some plot types, a lefttitle likely with a right-aligned title, righttitle, can be used together.

        lefttitlefontsize (:class:`int`):
            Text font size for lefttitle. A default value of 18 is used if nothing is set.

        righttitle (:class:`str`):
            Text to use for an optional right-aligned title, if any. For most plots, only a maintitle is enough,
            but for some plot types, a righttitle likely with a left-aligned title, lefttitle, can be used together.

        righttitlefontsize (:class:`int`):
            Text font size for righttitle. A default value of 18 is used if nothing is set.

        xlabel (:class:`str`):
            Text for the x-axis label.

        ylabel (:class:`str`):
            Text for the y-axis label.

        labelfontsize (:class:`int`):
            Text font size for x- and y-axes. A default value of 16 is used if nothing is set.
    """

    if maintitle is not None:
        if lefttitle is not None or righttitle is not None:
            ax.set_title(maintitle, fontsize=maintitlefontsize + 2, y=1.12)
        else:
            ax.set_title(maintitle, fontsize=maintitlefontsize, y=1.04)

    if lefttitle is not None:
        ax.set_title(lefttitle, fontsize=lefttitlefontsize, y=1.04, loc='left')

    if righttitle is not None:
        ax.set_title(righttitle, fontsize=righttitlefontsize, y=1.04, loc='right')

    if xlabel is not None:
        ax.set_xlabel(xlabel, fontsize=labelfontsize)

    if ylabel is not None:
        ax.set_ylabel(ylabel, fontsize=labelfontsize)


def set_axes_limits_and_ticks(ax, xlim=None, ylim=None, xticks=None, yticks=None, xticklabels=None, yticklabels=None):
    """
    Utility function to determine axis limits, tick values and labels

    The intent of this function is to help developers use only this convenience function instead of multiple
    matplotlib.axes.Axes functions, when applicable.

    Args:

        ax (:class:`matplotlib.axes._subplots.AxesSubplot` or :class:`cartopy.mpl.geoaxes.GeoAxesSubplot`):
            Current axes to the current figure

        xlim (:class:`tuple`):
            Should be given as a tuple of numeric values (left, right), where left and right are the left and right
            x-axis limits in data coordinates. Passing None for any of them leaves the limit unchanged. See Matplotlib
            documentation for further information.

        ylim (:class:`tuple`):
            Should be given as a tuple of numeric values (left, right), where left and right are the left and right
            y-axis limits in data coordinates. Passing None for any of them leaves the limit unchanged. See Matplotlib
            documentation for further information.

        xticks (:class:`list`):
            List of x-axis tick locations. See Matplotlib documentation for further information.

        yticks (:class:`list`):
            List of y-axis tick locations. See Matplotlib documentation for further information.

        xticklabels (:class:`list[str]`):
            List of string labels for x-axis ticks. See Matplotlib documentation for further information.

        yticklabels (:class:`list[str]`):
            List of string labels for y-axis ticks. See Matplotlib documentation for further information.
    """

    if xticks is not None:
        ax.set_xticks(xticks)

    if yticks is not None:
        ax.set_yticks(yticks)

    if xticklabels is not None:
        ax.set_xticklabels(xticklabels)

    if yticklabels is not None:
        ax.set_yticklabels(yticklabels)

    if xlim is not None:
        ax.set_xlim(xlim)

    if ylim is not None:
        ax.set_ylim(ylim)


def truncate_colormap(cmap, minval=0.0, maxval=1.0, n=100, name=None):
    """
    Utility function that truncates a colormap.
    Registers the new colormap by name in plt.cm, and also returns the updated map.

    Copied from  https://stackoverflow.com/questions/18926031/how-to-extract-a-subset-of-a-colormap-as-a-new-colormap-in-matplotlib

    Args:

        cmap (:class:`matplotlib.colors.Colormap`):
            Colormap to be truncated.

        minval (:class:`int` or :class:`float`):
            Minimum value to be used for truncation of the color map.

        maxval (:class:`int` or :class:`float`):
            Maximum value to be used for truncation of the color map.

        n (:class:`int`):
            Number of color values in the new color map.

        name (:class:`str`):
            Optional name of the new color map. If not set, a new name is generated by using the name of the input
            colormap as well as min and max values.
    """
    import numpy as np
    import matplotlib as mpl
    from matplotlib import cm

    if not name:
        name = "trunc({n},{a:.2f},{b:.2f})".format(n=cmap.name, a=minval, b=maxval)
    new_cmap = mpl.colors.LinearSegmentedColormap.from_list(
        name=name,
        colors=cmap(np.linspace(minval, maxval, n)),
    )
    cm.register_cmap(name, new_cmap)
    return new_cmap


def xr_add_cyclic_longitudes(da, coord):
    """
    Utility function to handle the no-shown-data artifact of 0 and 360-degree longitudes

    Args:

        da (:class:`xarray.core.dataarray.DataArray`):
            Data array that contains one or more coordinates, strictly including the coordinate with the name
            given with the "coord" parameter.

        coord (:class:`str`):
            Name of the longitude coordinate within "da" data array.
    """

    import xarray as xr
    import cartopy.util as cutil

    cyclic_data, cyclic_coord = cutil.add_cyclic_point(da.values, coord=da[coord])

    coords = da.coords.to_dataset()
    coords[coord] = cyclic_coord

    new_da = xr.DataArray(cyclic_data, dims=da.dims, coords=coords.coords, attrs=da.attrs)
    new_da.encoding = da.encoding

    return new_da

<<<<<<< HEAD

def set_map_boundary(ax, lon_range, lat_range, north_pad=0, south_pad=0, east_pad=0, west_pad=0, res=1):
    """
    Utility function to set the boundary of ax to a path that surrounds a
    given region specified by latitude and longitude coordinates. This
    boundary is drawn in the projection coordinates and therefore follows
    any curves created by the projection. As of now, this only works
    consistently for the Lambert Conformal Projection and North/South
    Polar Stereographic Projections.

    Note: Due to the behavior of cartopy's set_extent() function, the curved 
    edges of the boundary may be flattened and cut off. To solve this, use the
    kwargs north_pad, south_pad, east_pad, and west_pad. These will modify the
    coordinates passed to set_extent(). For the Lambert Conformal and Polar
    Stereographic projections, typically only north_pad and south_pad are
    needed. If attempting to use this function for other projections
    (i.e. Othographic) east_pad and west_pad may be needed.

    Args:
        ax (:class:`matplotlib.axes`):
            The axes to which the boundary will be applied.

        lon_range (:class:`tuple` or :class:`list`):
            The two-tuple containing the start and end of the desired range of
            longitudes. The first entry must be smaller than the second entry,
            except when the region crosses the antimeridian. Both entries must
            be between [-180 , 180]. If lon_range is from -180 to 180, then a
            full circle centered on the pole with a radius from the pole to the
            lowest latitude given by lat_range will be set as the boundary.

        lat_range (:class:`tuple` or :class:`list`):
            The two-tuple containing the start and end of the desired range of
            latitudes. The first entry must be smaller than the second entry.
            Both entries must be between [-90 , 90].

        north_pad (:class:`int`):
            A constant to be added to the second entry in lat_range. Use this
            if the northern edge of the plot is cut off. Defaults to 0.

        south_pad (:class:`int`);
            A constant to be subtracted from the first entry in lat_range. Use
            this if the southern edge of the plot is cut off. Defaults to 0.

        east_pad (:class:`int`):
            A constant to be added to the second entry in lon_range. Use this
            if the eastern edge of the plot is cut off. Defaults to 0.
        
        west_pad (:class:`int`):
            A constant to be subtracted from the first entry in lon_range. Use
            this if the western edge of the plot is cut off. Defaults to 0.

        res (:class:`int`):
            The size of the incrementation for vertices in degrees. Default is
            a vertex every one degree of longitude. A higher number results in
            a lower resolution boundary.
    """
    import cartopy.crs as ccrs
    import matplotlib.path as mpath

    if (lon_range[0] >= lon_range[1]): 
        if not (lon_range[0] > 0 and lon_range[1] < 0):
            raise ValueError("The first longitude value must be strictly less than the second longitude value unless the region crosses over the antimeridian")

    if (lat_range[0] >= lat_range[1]):
        raise ValueError("The first latitude value must be strictly less than the second latitude value")

    if (lon_range[0] > 180 or lon_range[0] < -180 or lon_range[1] > 180 or lon_range[1] < -180):
        raise ValueError("The longitudes must be within the range [-180, 180] inclusive")

    if (lat_range[0] > 90 or lat_range[0] < -90 or lat_range[1] > 90 or lat_range[1] < -90):
        raise ValueError("The latitudes must be within the range [-90, 90] inclusive")
    

    # Make a boundary path in PlateCarree projection beginning in the south
    # west and continuing anticlockwise creating a point every `res` degree
    if (lon_range[0] >= 0 and lon_range[1] <= 0): # Case when range crosses antimeridian
        vertices = [(lon, lat_range[0]) for lon in range(lon_range[0], 180 + 1, res)] + \
                   [(lon, lat_range[0]) for lon in range(-180, lon_range[1] + 1, res)] + \
                   [(lon_range[1], lat) for lat in range(lat_range[0], lat_range[1] + 1, res)] + \
                   [(lon, lat_range[1]) for lon in range(lon_range[1], -180 - 1, -res)] + \
                   [(lon, lat_range[1]) for lon in range(180, lon_range[0] - 1, -res)] + \
                   [(lon_range[0], lat) for lat in range(lat_range[1], lat_range[0] - 1, -res)]
        path = mpath.Path(vertices)         
    elif ((lon_range[0] == 180 or lon_range[0] == -180) and (lon_range[1] == 180 or lon_range[1] == -180)):  
        vertices = [(lon, lat_range[0]) for lon in range(0, 360 + 1, res)]
        path = mpath.Path(vertices)
    else:
        vertices = [(lon, lat_range[0]) for lon in range(lon_range[0], lon_range[1] + 1, res)] + \
                   [(lon_range[1], lat) for lat in range(lat_range[0], lat_range[1] + 1, res)] + \
                   [(lon, lat_range[1]) for lon in range(lon_range[1], lon_range[0] - 1, -res)] + \
                   [(lon_range[0], lat) for lat in range(lat_range[1], lat_range[0] - 1, -res)]
        path = mpath.Path(vertices)
    

    proj_to_data = ccrs.PlateCarree()._as_mpl_transform(ax) - ax.transData
    ax.set_boundary(proj_to_data.transform_path(path))

    ax.set_extent([lon_range[0] - west_pad, lon_range[1] + east_pad,
                  lat_range[0] - south_pad, lat_range[1] + north_pad],
                  crs=ccrs.PlateCarree())


def findLocalExtrema(da, highVal=0, lowVal=1000, eType='Low'):
    """
    Utility function to find local low/high field variable coordinates on a contour map. To classify as a local high, the data
    point must be greater than highVal, and to classify as a local low, the data point must be less than lowVal.

    Args:
        da: (:class:`xarray.DataArray`):
            Xarray data array containing the lat, lon, and field variable (ex. pressure) data values
        highVal (:class:`int`):
            Data value that the local high must be greater than to qualify as a "local high" location.
            Default highVal is 0.
        lowVal (:class:`int`):
            Data value that the local low must be less than to qualify as a "local low" location.
            Default lowVal is 1000.
        eType (:class:`str`):
            'Low' or 'High'
            Determines which extrema are being found- minimum or maximum, respectively.
            Default eType is 'Low'.
    Returns:
        clusterExtremas (:class:`list`):
            List of coordinate tuples in GPS form (lon in degrees, lat in degrees)
            that specify local low/high locations
    """
    
    import numpy as np
    from sklearn.cluster import DBSCAN
    import warnings

    # Create a 2D array of coordinates in the same shape as the field variable data
    # so each coordinate is easily mappable to a data value
    # ex:
    # (1, 1), (2, 1), (3, 1)
    # (1, 2)................
    # (1, 3)................
    lons, lats = np.meshgrid(np.array(da.lon), np.array(da.lat))
    coordarr = np.dstack((lons, lats))

    # Find all zeroes that also qualify as low or high values
    extremacoords = []

    if eType == 'Low':
        coordlist = np.argwhere(da.data < lowVal)
        extremacoords = [tuple(coordarr[x[0]][x[1]]) for x in coordlist]
    if eType == 'High':
        coordlist = np.argwhere(da.data > highVal)
        extremacoords = [tuple(coordarr[x[0]][x[1]]) for x in coordlist]

    if extremacoords == []:
        if eType == 'Low':
            warnings.warn('No local extrema with data value less than given lowVal')
            return []
        if eType == 'High':
            warnings.warn('No local extrema with data value greater than given highVal')
            return []

    # Clean up noisy data to find actual extrema

    # Use Density-based spatial clustering of applications with noise
    # to cluster and label coordinates
    db = DBSCAN(eps=10, min_samples=1)
    new = db.fit(extremacoords)
    labels = new.labels_

    # Create an dictionary of values with key being coordinate
    # and value being cluster label.
    coordsAndLabels = {label: [] for label in labels}
    for label, coord in zip(labels, extremacoords):
        coordsAndLabels[label].append(coord)

    # Initialize array of coordinates to be returned
    clusterExtremas = []

    # Iterate through the coordinates in each cluster
    for key in coordsAndLabels:

        # Create array to hold all the field variable values for that cluster
        datavals = []
        for coord in coordsAndLabels[key]:
            # Find pressure data at that coordinate
            cond = np.logical_and(coordarr[:, :, 0] == coord[0], coordarr[:, :, 1] == coord[1])
            x, y = np.where(cond)
            datavals.append(da.data[x[0]][y[0]])

        # Find the index of the smallest/greatest field variable value of each cluster
        if eType == 'Low':
            index = np.argmin(np.array(datavals))
        if eType == 'High':
            index = np.argmax(np.array(datavals))

        # Append the coordinate corresponding to that index to the array to be returned
        clusterExtremas.append((coordsAndLabels[key][index][0], coordsAndLabels[key][index][1]))

    return clusterExtremas


def plotCLabels(ax, contours, transform, proj, clabel_locations=[], fontsize=12, whitebbox=False, horizontal=False):

    """
    Utility function to plot contour labels by passing in a coordinate to the clabel function.
    This allows the user to specify the exact locations of the labels, rather than having matplotlib
    plot them automatically.

    This function is exemplified in the python version of https://www.ncl.ucar.edu/Applications/Images/sat_1_lg.png 

    Args:
        ax (:class:`matplotlib.pyplot.axis`):
            Axis containing the contour set.
        contours (:class:`cartopy.mpl.contour.GeoContourSet`):
            Contour set that is being labeled.
        transform (:class:`cartopy._crs`):
            Instance of CRS that represents the source coordinate system of coordinates.
            (ex. ccrs.Geodetic()).
        proj (:class:`cartopy.crs`):
            Projection 'ax' is defined by.
            This is the instance of CRS that the coordinates will be transformed to.
        clabel_locations (:class:`list`):
            List of coordinate tuples in GPS form (lon in degrees, lat in degrees)
            that specify where the contours with regular field variable values should be plotted.
        fontsize (:class:`int`):
            Font size of contour labels.
        whitebbox (:class:`bool`):
            Setting this to "True" will cause all labels to be plotted with white backgrounds
        horizontal (:class:`bool`):
            Setting this to "True" will cause the contour labels to be horizontal.
    Returns:
        cLabels (:class:`list`):
            List of text instances of all contour labels
=======

def set_vector_density(data, minDistance=0):
>>>>>>> 2832ea47
    """
    import numpy as np
    import matplotlib.pyplot as plt

<<<<<<< HEAD
    # Initialize empty array that will be filled with contour label text objects and returned
    cLabels = []

    # Plot any regular contour levels
    if clabel_locations != []:
        clevelpoints = proj.transform_points(transform,
                                             np.array([x[0] for x in clabel_locations]),
                                             np.array([x[1] for x in clabel_locations]))
        transformed_locations = [(x[0], x[1]) for x in clevelpoints]
        ax.clabel(contours, manual=transformed_locations, inline=True, fontsize=fontsize, colors='k', fmt="%.0f")
        [cLabels.append(txt) for txt in contours.labelTexts]

        if horizontal is True:
            [txt.set_rotation('horizontal') for txt in contours.labelTexts]

    if whitebbox is True:
        [txt.set_bbox(dict(facecolor='w', edgecolor='none', pad=2)) for txt in cLabels]

    return cLabels
=======
    Args:

        data (:class:`xarray.core.dataarray.DataArray`):
            Data array that contains the vector plot latitude/longitude data.
>>>>>>> 2832ea47


def plotELabels(da, transform, proj, clabel_locations=[], label='L', fontsize=22, whitebbox=False, horizontal=True):

<<<<<<< HEAD
    """
    Utility function to plot contour labels. High/Low contour labels will be plotted using text boxes for more accurate label values
    and placement.

    This function is exemplified in the python version of https://www.ncl.ucar.edu/Applications/Images/sat_1_lg.png 

    Args:
        da: (:class:`xarray.DataArray`):
            Xarray data array containing the lat, lon, and field variable data values.
        transform (:class:`cartopy._crs`):
            Instance of CRS that represents the source coordinate system of coordinates.
            (ex. ccrs.Geodetic()).
        proj (:class:`cartopy.crs`):
            Projection 'ax' is defined by.
            This is the instance of CRS that the coordinates will be transformed to.
        clabel_locations (:class:`list`):
            List of coordinate tuples in GPS form (lon in degrees, lat in degrees)
            that specify where the contour labels should be plotted.
        label (:class:`str`):
            ex. 'L' or 'H'
            The data value will be plotted as a subscript of this label.
        fontsize (:class:`int`):
            Font size of regular contour labels.
        horizontal (:class:`bool`):
            Setting this to "True" will cause the contour labels to be horizontal.
        whitebbox (:class:`bool`):
            Setting this to "True" will cause all labels to be plotted with white backgrounds
    Returns:
        extremaLabels (:class:`list`):
            List of text instances of all contour labels
    """

    import numpy as np
    import matplotlib.pyplot as plt

    # Create array of coordinates in the same shape as field variable data
    # so each coordinate can be easily mapped to its data value.
    # ex:
    # (1, 1), (2, 1), (3, 1)
    # (1, 2)................
    # (1, 3)................
    lons, lats = np.meshgrid(np.array(da.lon), np.array(da.lat))
    coordarr = np.dstack((lons, lats))

    # Initialize empty array that will be filled with contour label text objects and returned
    extremaLabels = []
=======
    Returns:

        ds (:class:`xarray.core.dataarray.DataArray`):
            Sliced version of the input data array.

    """
    import math
    import warnings

    if minDistance <= 0:
        raise Exception("minDistance cannot be negative or zero.")
    else:
        lat_every = 1
        lon_every = 1

        # Get distance between points in latitude (y axis)
        lat = data['lat']
        latdifference = (float)(lat[1] - lat[0])

        # Get distance between points in longitude (x axis)
        lon = data['lon']
        londifference = (float)(lon[1] - lon[0])
>>>>>>> 2832ea47

    # Plot any low contour levels
    clabel_points = proj.transform_points(transform,
                                          np.array([x[0] for x in clabel_locations]),
                                          np.array([x[1] for x in clabel_locations]))
    transformed_locations = [(x[0], x[1]) for x in clabel_points]

<<<<<<< HEAD
    for x in range(len(transformed_locations)):

        try:
            # Find field variable data at that coordinate
            coord = clabel_locations[x]
            cond = np.logical_and(coordarr[:, :, 0] == coord[0], coordarr[:, :, 1] == coord[1])
            z, y = np.where(cond)
            p = int(round(da.data[z[0]][y[0]]))

            lab = plt.text(transformed_locations[x][0], transformed_locations[x][1], label + "$_{" + str(p) + "}$",
                           fontsize=fontsize,
                           horizontalalignment='center', verticalalignment='center')
=======
        # Initialize ds
        ds = data

        if diagDifference >= minDistance and latdifference >= minDistance and londifference >= minDistance:
            warnings.warn('Plot spacing is alrady greater or equal to ' + (str)(minDistance))

        # While the difference between two vectors is smaller than minDistance, increment the value that
        # the data arrays will be sliced by
        while diagDifference < minDistance or latdifference < minDistance or londifference < minDistance:

            # Get distance between points in latitude (y axis)
            latdifference = (float)(lat[lat_every] - lat[0])

            # Get distance between points in longitude (x axis)
            londifference = (float)(lon[lon_every] - lon[0])
>>>>>>> 2832ea47

            if horizontal is True:
                lab.set_rotation('horizontal')

<<<<<<< HEAD
            extremaLabels.append(lab)
=======
            lat_every += 1
            lon_every += 1

        # Slice data arrays
        ds = data.isel(lat=slice(None, None, lat_every), lon=slice(None, None, lon_every))
>>>>>>> 2832ea47

        except Exception as E:
            print(E)
            continue

<<<<<<< HEAD
    if whitebbox is True:
        [txt.set_bbox(dict(facecolor='w', edgecolor='none', pad=2)) for txt in extremaLabels]

    return extremaLabels


###############################################################################
#
# The following functions are deprecated and should eventually be removed
#
###############################################################################


def nclize_axis(ax, minor_per_major=3):
    """
    Utility function to make plots look like NCL plots

    Deprecated, use `add_major_minor_ticks` instead
    """
    import warnings
    warnings.simplefilter('always', DeprecationWarning)
    warnings.warn('geocat.viz.util.nclize_axis: This function has been '
                  'deprecated, please use geocat.viz.util.add_major_minor_ticks'
                  ' instead.', DeprecationWarning, stacklevel=2)
    warnings.filters.pop(0)

    add_major_minor_ticks(ax, x_minor_per_major=minor_per_major, y_minor_per_major=minor_per_major)


def make_byr_cmap():
    """
    Define the byr colormap
    Note: this will be replaced with cmaps.BlueYellowRed
    """
    from . import cmaps

=======
###############################################################################
#
# The following functions are deprecated and should eventually be removed
#
###############################################################################


def nclize_axis(ax, minor_per_major=3):
    """
    Utility function to make plots look like NCL plots

    Deprecated, use `add_major_minor_ticks` instead
    """
    import warnings
    warnings.simplefilter('always', DeprecationWarning)
    warnings.warn('geocat.viz.util.nclize_axis: This function has been '
                  'deprecated, please use geocat.viz.util.add_major_minor_ticks'
                  ' instead.', DeprecationWarning, stacklevel=2)
    warnings.filters.pop(0)

    add_major_minor_ticks(ax, x_minor_per_major=minor_per_major, y_minor_per_major=minor_per_major)


def make_byr_cmap():
    """
    Define the byr colormap
    Note: this will be replaced with cmaps.BlueYellowRed
    """
    from . import cmaps

>>>>>>> 2832ea47
    import warnings
    warnings.simplefilter('always', DeprecationWarning)
    warnings.warn('geocat.viz.util.make_byr_cmap: This function has been '
                  'deprecated, please use geocat.viz.cmaps.BlueYellowRed '
                  'instead.', DeprecationWarning, stacklevel=2)
    warnings.filters.pop(0)

    return cmaps.BlueYellowRed<|MERGE_RESOLUTION|>--- conflicted
+++ resolved
@@ -295,7 +295,6 @@
 
     return new_da
 
-<<<<<<< HEAD
 
 def set_map_boundary(ax, lon_range, lat_range, north_pad=0, south_pad=0, east_pad=0, west_pad=0, res=1):
     """
@@ -499,9 +498,7 @@
     Utility function to plot contour labels by passing in a coordinate to the clabel function.
     This allows the user to specify the exact locations of the labels, rather than having matplotlib
     plot them automatically.
-
-    This function is exemplified in the python version of https://www.ncl.ucar.edu/Applications/Images/sat_1_lg.png 
-
+    This function is exemplified in the python version of https://www.ncl.ucar.edu/Applications/Images/sat_1_lg.png
     Args:
         ax (:class:`matplotlib.pyplot.axis`):
             Axis containing the contour set.
@@ -525,15 +522,10 @@
     Returns:
         cLabels (:class:`list`):
             List of text instances of all contour labels
-=======
-
-def set_vector_density(data, minDistance=0):
->>>>>>> 2832ea47
     """
     import numpy as np
     import matplotlib.pyplot as plt
 
-<<<<<<< HEAD
     # Initialize empty array that will be filled with contour label text objects and returned
     cLabels = []
 
@@ -553,23 +545,14 @@
         [txt.set_bbox(dict(facecolor='w', edgecolor='none', pad=2)) for txt in cLabels]
 
     return cLabels
-=======
-    Args:
-
-        data (:class:`xarray.core.dataarray.DataArray`):
-            Data array that contains the vector plot latitude/longitude data.
->>>>>>> 2832ea47
 
 
 def plotELabels(da, transform, proj, clabel_locations=[], label='L', fontsize=22, whitebbox=False, horizontal=True):
 
-<<<<<<< HEAD
     """
     Utility function to plot contour labels. High/Low contour labels will be plotted using text boxes for more accurate label values
     and placement.
-
-    This function is exemplified in the python version of https://www.ncl.ucar.edu/Applications/Images/sat_1_lg.png 
-
+    This function is exemplified in the python version of https://www.ncl.ucar.edu/Applications/Images/sat_1_lg.png
     Args:
         da: (:class:`xarray.DataArray`):
             Xarray data array containing the lat, lon, and field variable data values.
@@ -610,30 +593,6 @@
 
     # Initialize empty array that will be filled with contour label text objects and returned
     extremaLabels = []
-=======
-    Returns:
-
-        ds (:class:`xarray.core.dataarray.DataArray`):
-            Sliced version of the input data array.
-
-    """
-    import math
-    import warnings
-
-    if minDistance <= 0:
-        raise Exception("minDistance cannot be negative or zero.")
-    else:
-        lat_every = 1
-        lon_every = 1
-
-        # Get distance between points in latitude (y axis)
-        lat = data['lat']
-        latdifference = (float)(lat[1] - lat[0])
-
-        # Get distance between points in longitude (x axis)
-        lon = data['lon']
-        londifference = (float)(lon[1] - lon[0])
->>>>>>> 2832ea47
 
     # Plot any low contour levels
     clabel_points = proj.transform_points(transform,
@@ -641,7 +600,6 @@
                                           np.array([x[1] for x in clabel_locations]))
     transformed_locations = [(x[0], x[1]) for x in clabel_points]
 
-<<<<<<< HEAD
     for x in range(len(transformed_locations)):
 
         try:
@@ -654,7 +612,54 @@
             lab = plt.text(transformed_locations[x][0], transformed_locations[x][1], label + "$_{" + str(p) + "}$",
                            fontsize=fontsize,
                            horizontalalignment='center', verticalalignment='center')
-=======
+
+            if horizontal is True:
+                lab.set_rotation('horizontal')
+
+            extremaLabels.append(lab)
+
+        except Exception as E:
+            print(E)
+            continue
+
+    if whitebbox is True:
+        [txt.set_bbox(dict(facecolor='w', edgecolor='none', pad=2)) for txt in extremaLabels]
+
+    return extremaLabels
+
+
+def set_vector_density(data, minDistance=0):
+    """
+    Utility function to change density of vector plots.
+    Args:
+        data (:class:`xarray.core.dataarray.DataArray`):
+            Data array that contains the vector plot latitude/longitude data.
+        minDistance (:class:`int`):
+            Value in degrees that determines the distance between the vectors.
+    Returns:
+        ds (:class:`xarray.core.dataarray.DataArray`):
+            Sliced version of the input data array.
+    """
+    import math
+    import warnings
+
+    if minDistance <= 0:
+        raise Exception("minDistance cannot be negative or zero.")
+    else:
+        lat_every = 1
+        lon_every = 1
+
+        # Get distance between points in latitude (y axis)
+        lat = data['lat']
+        latdifference = (float)(lat[1] - lat[0])
+
+        # Get distance between points in longitude (x axis)
+        lon = data['lon']
+        londifference = (float)(lon[1] - lon[0])
+
+        # Get distance between points that are diagonally adjacent
+        diagDifference = math.sqrt(latdifference**2 + londifference**2)
+
         # Initialize ds
         ds = data
 
@@ -670,30 +675,17 @@
 
             # Get distance between points in longitude (x axis)
             londifference = (float)(lon[lon_every] - lon[0])
->>>>>>> 2832ea47
-
-            if horizontal is True:
-                lab.set_rotation('horizontal')
-
-<<<<<<< HEAD
-            extremaLabels.append(lab)
-=======
+
+            # Get distance between points that are diagonally adjacent
+            diagDifference = math.sqrt(latdifference**2 + londifference**2)
+
             lat_every += 1
             lon_every += 1
 
         # Slice data arrays
         ds = data.isel(lat=slice(None, None, lat_every), lon=slice(None, None, lon_every))
->>>>>>> 2832ea47
-
-        except Exception as E:
-            print(E)
-            continue
-
-<<<<<<< HEAD
-    if whitebbox is True:
-        [txt.set_bbox(dict(facecolor='w', edgecolor='none', pad=2)) for txt in extremaLabels]
-
-    return extremaLabels
+
+        return ds
 
 
 ###############################################################################
@@ -706,7 +698,6 @@
 def nclize_axis(ax, minor_per_major=3):
     """
     Utility function to make plots look like NCL plots
-
     Deprecated, use `add_major_minor_ticks` instead
     """
     import warnings
@@ -726,38 +717,6 @@
     """
     from . import cmaps
 
-=======
-###############################################################################
-#
-# The following functions are deprecated and should eventually be removed
-#
-###############################################################################
-
-
-def nclize_axis(ax, minor_per_major=3):
-    """
-    Utility function to make plots look like NCL plots
-
-    Deprecated, use `add_major_minor_ticks` instead
-    """
-    import warnings
-    warnings.simplefilter('always', DeprecationWarning)
-    warnings.warn('geocat.viz.util.nclize_axis: This function has been '
-                  'deprecated, please use geocat.viz.util.add_major_minor_ticks'
-                  ' instead.', DeprecationWarning, stacklevel=2)
-    warnings.filters.pop(0)
-
-    add_major_minor_ticks(ax, x_minor_per_major=minor_per_major, y_minor_per_major=minor_per_major)
-
-
-def make_byr_cmap():
-    """
-    Define the byr colormap
-    Note: this will be replaced with cmaps.BlueYellowRed
-    """
-    from . import cmaps
-
->>>>>>> 2832ea47
     import warnings
     warnings.simplefilter('always', DeprecationWarning)
     warnings.warn('geocat.viz.util.make_byr_cmap: This function has been '
