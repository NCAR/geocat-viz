<<<<<<< HEAD
from . import contourf
from . import _plot_classes
import cmaps
=======
from . import plot_classes
from . import util
>>>>>>> 94d5fbdd
<|MERGE_RESOLUTION|>--- conflicted
+++ resolved
@@ -1,8 +1,2 @@
-<<<<<<< HEAD
-from . import contourf
-from . import _plot_classes
-import cmaps
-=======
 from . import plot_classes
-from . import util
->>>>>>> 94d5fbdd
+from . import util