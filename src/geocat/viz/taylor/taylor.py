"""Taylor Diagrams."""

import numpy as np
import matplotlib.pyplot as plt
import matplotlib
import typing
import numpy
import xarray


class TaylorDiagram(object):
    """Taylor Diagram.

    Taylor diagrams provide a visual framework for comparing a suite of variables from one or more test data sets to
    one or more reference data sets. Commonly, the test data sets are model experiments while the reference data set
    is a control experiment or some reference observations (eg, ECMWF Reanalyses). Generally, the plotted values are
    derived from climatological monthly, seasonal or annual means. Because the different variables (eg:
    precipitation, temperature) may have widely varying numerical values, the results are normalized by the reference
    variables. The ratio of the normalized variances indicates the relative amplitude of the model and observed
    variations.
    
    Parameters
    ----------
    refstd: :class:`float`
        Optional reference standard deviation

    fig: :class:`matplotlib.figure.Figure`
        Optional input figure. Default is None

    rect: :class:`int`
        Optional subplot definition

    label: :class:`string`
        Optional reference label string indentifier

    stdRange: :class:`tuple`
        Optional stddev axis extent

    stdLevel: :class:`list`
        Optional list of tick locations for stddev axis

    References
    ----------
    - https://validate-climate-model-validation.readthedocs.io/en/latest/_modules/validate/taylor.html
    - https://matplotlib.org/stable/gallery/axisartist/demo_floating_axes.html#sphx-glr-gallery-axisartist-demo-floating-axes-py
    - https://www.ncl.ucar.edu/Applications/taylor.shtml
    """

    def __init__(self,
<<<<<<< HEAD
                 refstd: float=1,
                 fig: matplotlib.figure.Figure =None,
                 rect: int =111,
                 label: str ='REF',
                 stdRange: tuple =(0, 1.65),
                 stdLevel: list =np.arange(0, 1.51, 0.25)):
=======
                 refstd=1,
                 fig=None,
                 rect=111,
                 label='REF',
                 std_range=(0, 1.65),
                 std_level=np.arange(0, 1.51, 0.25)):
>>>>>>> 4a7cb5a7
        """Create base Taylor Diagram.

        Parameters
        ----------
        refstd: :class:`float`
            Optional reference standard deviation
    
        fig: :class:`matplotlib.figure.Figure`
            Optional input figure. Default is None
    
        rect: :class:`int`
            Optional subplot definition
    
        label: :class:`string`
            Optional reference label string indentifier
<<<<<<< HEAD
    
        stdRange: :class:`tuple`
            Optional stddev axis extent
    
        stdLevel: :class:`list`
=======

        std_range : Tuple, optional
            Optional stddev axis extent

        std_level : list, optional
>>>>>>> 4a7cb5a7
            Optional list of tick locations for stddev axis
        """

        from matplotlib.projections import PolarAxes
        import mpl_toolkits.axisartist.floating_axes as fa
        import mpl_toolkits.axisartist.grid_finder as gf

        # Pull and set optional constructor variables
        # Set figure
        self.fig = fig
        if fig is None:
            self.fig = plt.figure(figsize=(8, 8))

        # Reference standard deviation
        self.refstd = refstd

        # Standard deviation axis extent (in units of reference stddev)
        self.smin = std_range[0]
        self.smax = std_range[1]

        # Set polar transform
        tr = PolarAxes.PolarTransform()

        # Set correlation labels
        rlocs = np.concatenate((np.arange(10) / 10., [0.95, 0.99, 1]))
        tlocs = np.arccos(rlocs)  # Conversion to polar angles
        gl1 = gf.FixedLocator(tlocs)  # Positions
        tf1 = gf.DictFormatter(dict(list(zip(tlocs, list(map(str, rlocs))))))

        # Set standard deviation labels
        gl2 = gf.FixedLocator(std_level)

        # format each label with 2 decimal places
        format_string = list(map(lambda x: "{0:0.2f}".format(x), std_level))
        index = np.where(std_level == self.refstd)[0][0]
        format_string[index] = label
        tf2 = gf.DictFormatter(dict(list(zip(std_level, format_string))))

        # Use customized GridHelperCurveLinear to define curved axis
        ghelper = fa.GridHelperCurveLinear(
            tr,
            extremes=(
                0,
                np.pi / 2,  # 1st quadrant only
                self.smin,
                self.smax),
            grid_locator1=gl1,
            tick_formatter1=tf1,
            grid_locator2=gl2,
            tick_formatter2=tf2)

        # Create graphical axes
        ax = fa.FloatingSubplot(self.fig, rect, grid_helper=ghelper)
        self.fig.add_subplot(ax)

        # Adjust axes for Correlation
        ax.axis["top"].set_axis_direction("bottom")  # "Angle axis"
        ax.axis["top"].toggle(ticklabels=True, label=True)
        ax.axis["top"].major_ticklabels.set_axis_direction("right")
        ax.axis["top"].label.set_axis_direction("top")
        ax.axis["top"].label.set_text("Correlation")

        # Standard deviation ("X axis")
        ax.axis["left"].set_axis_direction("bottom")

        # Standard deviation ("Y axis")
        ax.axis["right"].set_axis_direction("top")
        ax.axis["right"].toggle(ticklabels=True, label=True)
        ax.axis["right"].major_ticklabels.set_axis_direction("left")
        ax.axis["right"].label.set_text("Standard deviation (Normalized)")

        # Set font sizes, tick sizes, and padding
        ax.axis['top', 'right'].label.set_fontsize(18)
        ax.axis['top', 'right', 'left'].major_ticklabels.set_fontsize(16)
        ax.axis['top', 'right', 'left'].major_ticks.set_ticksize(10)
        ax.axis['top', 'right', 'left'].major_ticklabels.set_pad(8)
        ax.axis['top', 'right'].label.set_pad(6)

        # Bottom axis is not needed
        ax.axis["bottom"].set_visible(False)

        self._ax = ax  # Graphical axes
        self.ax = ax.get_aux_axes(tr)  # Polar coordinates

        # Add reference point stddev contour
        t = np.linspace(0, np.pi / 2)
        r = np.zeros_like(t) + self.refstd
        h, = self.ax.plot(t,
                          r,
                          linewidth=1,
                          linestyle=(0, (9, 5)),
                          color='black',
                          zorder=1)

        # Set aspect ratio
        self.ax.set_aspect('equal')

        # Store the reference line
        self.referenceLine = h

        # Collect sample points for latter use (e.g. legend)
        self.modelMarkerSet = []

        # Set number for models outside axes
        self.modelOutside = -1

    def add_model_set(self,
<<<<<<< HEAD
                      stddev: typing.Union[xarray.DataArray, numpy.ndarray, list, float],
                      corrcoef: typing.Union[xarray.DataArray, numpy.ndarray, list, float],
                      fontsize: float =14,
                      xytext: tuple[float, float] =(-5, 7),
                      annotate_on: bool =True,
=======
                      stddev,
                      corrcoef,
                      fontsize=14,
                      xytext=(-5, 7),
                      annotate_on=True,
                      model_outlier_on=False,
                      percent_bias_on=False,
                      bias_array=None,
>>>>>>> 4a7cb5a7
                      *args,
                      **kwargs):
        """Add a model set (*stddev*, *corrcoeff*) to the Taylor diagram. NCL-
        style model markers and labels are achieved through Matplotlib markers
        and annotations. *xytext* argument can be used to adjust the
        positioning of the label relative to the markers if *annotate_on*
        argument is set to True.

        Parameters
        ----------
        stddev: :class:`xarray.DataArray`, :class:`numpy.ndarray`, :class:`list`, or :class:`float`
            An array of vertical coordinates of the data points that denote the standard deviation

        corrcoef: :class:`xarray.DataArray`, :class:`numpy.ndarray`, :class:`list`, or :class:`float`
            An array of horizontal coordinates of the data points that denote correlation
            Input should have the same size as *stddev*

        fontsize: :class:`float`
            Fonsize of marker labels. This argument is suplied to `matplotlib.axes.Axes.annotate` command. Optional. Default value 14.

        xytext: :class:`tuple` (:class:`float`, :class:`float`)
            The position (x, y) to place the marker label at. The coordinate system is set to pixels.
            This argument is supplied to `matplotlib.axes.Axes.annotate` command. Optional. Default set to (-5,7)

        annotate_on: :class:`bool`
            Determine whether model labels are added. Optional. Default to True.

<<<<<<< HEAD
        Notes
        -----
        args and kwargs are directly propagated to the `matplotlib.axes.Axes.plot` command.
=======
        model_outlier_on : boolean, optional, default to False
            If True, models with negative correlations and standard deviations > TaylorDiagram.smax(default to 1.65)
            are plotted as text at the bottom of the figure; if False, all models are plotted
            according to *stddev* and *corrcoef*

        percent_bias_on : boolean, optional, default to False
            If True, model marker and marker size is plotted based on *bias_array*

        bias_array : array-like, list, float, optional, default to None
            If this is given, it is used to determine individual marker size and marker style internally.
            Input should have the same size as *stddev* and *corrcoef*

        *args* and *kwargs* are directly propagated to the `matplotlib.axes.Axes.scatter` command.
>>>>>>> 4a7cb5a7


        Returns
        -------
<<<<<<< HEAD
        modelTexts: array of :class:`matplotlib.text.Annotation`
            A list of text objects representing model labels
            
        modelset: array of :class:`matplotlib.lines.Line2D`
            A list of sets of markers representing sets of models
=======
        modelTexts, modelset : array of matplotlib.text.Annotation,
                               array of matplotlib.collections.PathCollection
            A list of text objects representing model labels, and
            a list of sets of markers representing sets of models
>>>>>>> 4a7cb5a7
        """

        # Convert to np arrays and make copies
        np_std = np.array(stddev)
        np_corr = np.array(corrcoef)
        std_plot = np_std
        corr_plot = np_corr

        # Create a dictionary of key: std, value: annotated number
        stdAndNumber = dict(zip(np_std, range(1, len(np_std) + 1)))

        # If percent_bias_on is True, check inputted arguments
        if percent_bias_on:
            if bias_array is None:
                raise AttributeError(
                    "bias_array argument cannot be None if percent_bias_on is True"
                )
            if kwargs.get("s") or kwargs.get("marker"):
                raise AttributeError(
                    "Do not input s and marker arguments when percent_bias_on is True"
                )
            else:
                bias_plot = np.array(bias_array)

        # if model_outlier_on is True, split all input datasets into models
        # inside taylor diagram and outlier models
        if model_outlier_on:
            # Create a list of boolean conditions
            cond = np.logical_and(np_std <= self.smax, np_corr >= self.smin)

            std_plot = np_std[cond]
            corr_plot = np_corr[cond]
            std_outlier = np_std[np.bitwise_not(cond)]
            corr_outlier = np_corr[np.bitwise_not(cond)]
            if percent_bias_on:
                bias_plot = bias_plot[cond]
                bias_outlier = np.array(bias_array)[np.bitwise_not(cond)]

        # Add model markers inside taylor diagram
        if not percent_bias_on:
            modelset = self.ax.scatter(
                np.arccos(corr_plot),
                std_plot,  # theta, radius
                *args,
                **kwargs)
        else:
            for i in range(len(corr_plot)):
                size, marker = self._bias_to_marker_size(bias_plot[i])
                modelset = self.ax.scatter(
                    np.arccos(corr_plot)[i],  # theta
                    std_plot[i],  # radius
                    s=size,
                    marker=marker,
                    *args,
                    **kwargs)

        # grab color
        color = kwargs.get('color')
        if color is None:
            color = kwargs.get('edgecolors')
            if color is None:
                color = kwargs.get('facecolors')

        # Add modelset to modelMarkerSet for legend handles
        if not percent_bias_on:
            self.modelMarkerSet.append(modelset)
        else:
            label = kwargs.get('label')
            if percent_bias_on:
                handle = plt.scatter(1, 2, color=color, label=label)
                self.modelMarkerSet.append(handle)

        # Annotate model markers if annotate_on is True
        if annotate_on:
            # Initialize empty array that will be filled with model label text objects and returned
            modelTexts = []

            for std, corr in zip(std_plot, corr_plot):
                label = str(stdAndNumber[std])
                textObject = self.ax.annotate(label, (np.arccos(corr), std),
                                              fontsize=fontsize,
                                              color=color,
                                              textcoords="offset pixels",
                                              xytext=xytext)
                modelTexts.append(textObject)

        # Plot outlier model stats
        if model_outlier_on:
            if len(std_outlier) > 0:
                for std, corr in zip(std_outlier, corr_outlier):
                    self.modelOutside += 1  # outlier model number increases

                    # Plot markers
                    if not percent_bias_on:
                        self.ax.scatter(0.054 + self.modelOutside * 0.22,
                                        -0.105,
                                        *args,
                                        **kwargs,
                                        clip_on=False,
                                        transform=self.ax.transAxes)
                    else:
                        for i in range(len(bias_outlier)):
                            size, marker = self._bias_to_marker_size(
                                bias_outlier[i])
                            self.ax.scatter(0.054 + self.modelOutside * 0.22,
                                            -0.105,
                                            *args,
                                            **kwargs,
                                            s=size,
                                            marker=marker,
                                            clip_on=False,
                                            transform=self.ax.transAxes)
                    # Plot labels
                    textObject = self.ax.text(0.045 + self.modelOutside * 0.22,
                                              -0.08,
                                              str(stdAndNumber[std]),
                                              fontsize=fontsize,
                                              transform=self.ax.transAxes)
                    modelTexts.append(textObject)

                    # Plot std against corr in the form of fraction
                    self.ax.text(0.08 + self.modelOutside * 0.22,
                                 -0.10,
                                 r'$\frac{%.2f}{%.2f}$' % (std, corr),
                                 fontsize=17,
                                 transform=self.ax.transAxes)

        return modelTexts, modelset

    def add_xgrid(self,
                  arr: typing.Union[xarray.DataArray, numpy.ndarray, list, float],
                  color: str ='lightgray',
                  linestyle=(0, (9, 5)),
                  linewidth: float =0.5,
                  **kwargs):
        """Add gridlines to the X axis (correlation) specified by array *arr*

        Parameters
        ----------
        arr: :class:`xarray.DataArray`, :class:`numpy.ndarray`, :class:`list`, :class:`float`
            An array of horizontal coordinates of the data points that denote correlation

        color: :class:`str`
            Color of the gridline. Optional. Default to "lightgray"

        linestyle : {'-', '--', '-.', ':', '', (offset, on-off-seq), ...}
            See matplotlib Linestyle examples. Optional. Default to (0, (9,5))

        linewidth: :class:`float`
            Set the line width in points. Optional. Default to 0.5
        
        Notes
        -----
        kwargs are directly propagated to the `matplotlib.axes.Axes.vlines` command.

        Returns
        -------
        None
        """

        for value in arr:
            self.ax.vlines([np.arccos(value)],
                           ymin=self.smin,
                           ymax=self.smax,
                           color=color,
                           linestyle=linestyle,
                           linewidth=linewidth,
                           **kwargs)

    def add_ygrid(self,
                  arr: typing.Union[xarray.DataArray, numpy.ndarray, list, float],
                  color: str ='lightgray',
                  linestyle=(0, (9, 5)),
                  linewidth: int =1,
                  **kwargs):
        """Add gridlines (radii) to the Y axis (standard deviation) specified
        by array *arr*

        Parameters
        ----------
        arr: :class:`xarray.DataArray`, :class:`numpy.ndarray`, :class:`list`, :class:`float`
            An array of vertical coordinates of the data points that denote standard deviation

        color: :class:`str`
            Color of the gridline. Optional. Default to "lightgray"

        linestyle: {'-', '--', '-.', ':', '', (offset, on-off-seq), ...}
            See matplotlib Linestyle examples. Optional. Default to (0, (9,5))

        linewidth: :class:`float`
            Set the line width in points. Optional. Default to 1

        Notes
        -----
        *kwargs* are directly propagated to the `matplotlib.axes.Axes.plot` command.

        Returns
        -------
        None
        """
        t = np.linspace(0, np.pi / 2)
        for value in arr:
            r = np.zeros_like(t) + value
            h, = self.ax.plot(t,
                              r,
                              color=color,
                              linestyle=linestyle,
                              linewidth=linewidth,
                              **kwargs)

    def add_grid(self, *args, **kwargs):
        """Add a grid.

<<<<<<< HEAD
        Notes
        -----
=======
        Parameters
        ----------
>>>>>>> 4a7cb5a7
        *args* and *kwargs* are propagated to `matplotlib.axes.Axes.grid`
        """
        self._ax.grid(*args, **kwargs)

    def add_contours(self, levels: typing.Union[xarray.DataArray, numpy.ndarray, list, int] =5, **kwargs):
        """Add constant centered RMS difference contours.

        Parameters
        ----------
        levels: :class:`xarray.DataArray`, :class:`numpy.ndarray`, :class:`list`, :class:`int`
            Determines the number and positions of the contour lines. Optional. Default to 5

        Notes
        -----
        *args* and *kwargs* are propagated to `matplotlib.axes.Axes.contour`

        Returns
        -------
        :class:`matplotlib.contour.QuadContourSet`
        """
        # Return coordinate matrices from coordinate vectors
        rs, ts = np.meshgrid(np.linspace(self.smin, self.smax),
                             np.linspace(0, np.pi / 2))

        # Compute centered RMS difference
        rms = np.sqrt(self.refstd**2 + rs**2 -
                      2 * self.refstd * rs * np.cos(ts))

        # Create contour lines
        contours = self.ax.contour(ts, rs, rms, levels, **kwargs)

        return contours

    def add_model_name(self,
                       namearr: typing.Union[xarray.DataArray, numpy.ndarray, list],
                       x_loc: float =0.1,
                       y_loc: float =0.31,
                       verticalalignment: str ='top',
                       fontsize: float =13,
                       **kwargs):
        """Add texts of model names.

        The coordinate system of the Axes(transAxes) is used for more intuitive positioning of the texts.
        (x_loc=0, y_loc=0) is bottom left of the axes, and (x_loc=1, y_loc=1) is top right of the axes.

        Parameters
        ----------
        namearr : :class:`xarray.DataArray`, :class:`numpy.ndarray`, :class:`list`
            List of model names

        x_loc: :class:`float`
            x component of text position. Optional. Default to 0.1

        y_loc: :class:`float`
            y component of text position. Optional. Default to 0.31

        verticalalignment: :class:`str`
            Vertical alignment. Options: {'center', 'top', 'bottom', 'baseline', 'center_baseline'}. Optional. Default to 'top'

        fontsize: :class:`float`
            Text fontsize. Optional. Default to 13

        Notes
        -----
        *kwargs* are directly propagated to the `matplotlib.axes.Axes.text` command

        Return
        ------
        None
        """
        text = [str(i + 1) + ' - ' + namearr[i] for i in range(len(namearr))]
        text = '\n'.join(text)

        self.ax.text(x_loc,
                     y_loc,
                     text,
                     verticalalignment=verticalalignment,
                     fontsize=fontsize,
                     transform=self.ax.transAxes,
                     **kwargs)

    def add_bias_legend(self):
        """Add bias legend to the upper left hand corner."""
        text = "-  /  +     Bias\n"
        percent = [">20%", "10-20%", "5-10%", "1-5%", "<1%"]

        self.ax.text(0.07,
                     0.92,
                     text,
                     fontsize=11,
                     verticalalignment="top",
                     transform=self.ax.transAxes)

        y_loc = 0.87
        size = [130, 90, 50, 30, 60]
        marker1 = "v"
        marker2 = "^"
        for i in range(5):
            if i == 4:
                marker1 = "o"
                marker2 = "o"
            self.ax.scatter(0.08,
                            y_loc,
                            s=size[i],
                            marker=marker1,
                            edgecolors='black',
                            facecolors="None",
                            linewidths=0.5,
                            transform=self.ax.transAxes)
            self.ax.scatter(0.13,
                            y_loc,
                            s=size[i],
                            marker=marker2,
                            edgecolors='black',
                            facecolors="None",
                            linewidths=0.5,
                            transform=self.ax.transAxes)
            self.ax.text(0.18,
                         y_loc - 0.01,
                         percent[i],
                         fontsize=11,
                         transform=self.ax.transAxes)

            y_loc -= 0.04

    def add_legend(self,
                   xloc: float =1.1,
                   yloc: float =0.95,
                   loc: str ="upper right",
                   fontsize: float =14,
                   **kwargs):
        """Add a figure legend.

        The coordinate system is Axes(transAxes).
        (x_loc=0, y_loc=0) is bottom left of the axes, and (x_loc=1, y_loc=1) is top right of the axes.

        Parameters
        ----------
        xloc: :class:`float`
            x location of legend position, supplied to bbox_to_anchor(). Optional. Default to 1.1

        yloc: :class:`float`
            y location of legend position, upplied to bbox_to_anchor(). Optional. Default to 0.95

        loc: :class:`str`
            See Matplotlib legend documentations. Optional. Default to 'upper right'

        fontsize: :class:`float`
            Text fontsize. Optional. Default to 14

        Notes
        -----
        *kwargs* are directly propagated to the `matplotlib.axes.Axes.legend` command
        *kwargs* are directly propagated to the `matplotlib.pyplot.legend` command.

        Return
        ------
        legend : :class:`matplotlib.legend.Legend`
            Matplotlib legend object
        """

        if kwargs.get('handles') is None:
            handles = self.modelMarkerSet[::-1]
        if kwargs.get('labels') is None:
            labels = [p.get_label() for p in handles]

        legend = self.ax.legend(handles,
                                labels,
                                loc=loc,
                                bbox_to_anchor=(xloc, yloc),
                                fontsize=fontsize,
                                frameon=False)
        return legend

    def add_title(self, maintitle: str, fontsize: float =18, y_loc: float =None, **kwargs):
        """Add a main title.

        Parameters
        ----------
        maintitle: :class:`str`
            Title text

        fontsize: :class:`float`
            Text fontsize. Optional. Defaults to 18

        y_loc: :class:`float`
            Vertical Axes location. 1.0 is the top. Optional. Default to None

        Notes
        -----        
        *kwargs* are directly propagated to the `matplotlib.axes.Axes.set_title` command.

        Return
        ------
        None
        """

        self._ax.set_title(maintitle, fontsize=fontsize, y=y_loc, **kwargs)

    def set_fontsizes_and_pad(self,
                              ticklabel_fontsize: float =14,
                              axislabel_fontsize: float =16,
                              axislabel_pad: float =8):
        """Reset ticklabel and axis label fontsizes, and axis label padding.

        Parameters
        ----------
        ticklabel_fontsize: :class:`float`
            Fontsize of all tick labels. Optional. Default to 14

        axislabel_fontsize: :class:`float`
            Fontsize of axis labels. Optional. Default to 16

        axislabel_pad: :class:`float`
            Padding between axis labels and axis. Optional. Default to 8

        Return
        ------
        None
        """

        self._ax.axis['top', 'right',
                      'left'].major_ticklabels.set_fontsize(ticklabel_fontsize)
        self._ax.axis['top', 'right'].label.set_fontsize(axislabel_fontsize)
        self._ax.axis['top', 'right'].label.set_pad(axislabel_pad)

    # Internal functions
    def _bias_to_marker_size(self, bias):
        """Internal helper function to return integer marker size and string
        marker symbol based on input bias.

        Parameters
        ----------
        bias : int, float
            Bais value to dictate the size of the marker size and string marker

        Returns
        -------
        marker_size, maker_symbol : int,
                                    char
            Determined size of marker in pts,
            Determined matplotlib symbol dictating symbol
        """

        ab = abs(bias)
        if ab > 20:
            marker_size = 130
        elif 10 < ab <= 20:
            marker_size = 90
        elif 5 < ab <= 10:
            marker_size = 50
        elif 1 < ab <= 5:
            marker_size = 30
        else:
            marker_size = 60

        if ab <= 1:
            marker_symbol = 'o'
        elif bias > 0:
            marker_symbol = '^'
        else:
            marker_symbol = 'v'

        return marker_size, marker_symbol<|MERGE_RESOLUTION|>--- conflicted
+++ resolved
@@ -47,21 +47,12 @@
     """
 
     def __init__(self,
-<<<<<<< HEAD
                  refstd: float=1,
                  fig: matplotlib.figure.Figure =None,
                  rect: int =111,
                  label: str ='REF',
                  stdRange: tuple =(0, 1.65),
                  stdLevel: list =np.arange(0, 1.51, 0.25)):
-=======
-                 refstd=1,
-                 fig=None,
-                 rect=111,
-                 label='REF',
-                 std_range=(0, 1.65),
-                 std_level=np.arange(0, 1.51, 0.25)):
->>>>>>> 4a7cb5a7
         """Create base Taylor Diagram.
 
         Parameters
@@ -77,19 +68,11 @@
     
         label: :class:`string`
             Optional reference label string indentifier
-<<<<<<< HEAD
-    
-        stdRange: :class:`tuple`
+
+        std_range: :class:tuple
             Optional stddev axis extent
-    
-        stdLevel: :class:`list`
-=======
-
-        std_range : Tuple, optional
-            Optional stddev axis extent
-
-        std_level : list, optional
->>>>>>> 4a7cb5a7
+
+        std_level: :class:list
             Optional list of tick locations for stddev axis
         """
 
@@ -197,22 +180,14 @@
         self.modelOutside = -1
 
     def add_model_set(self,
-<<<<<<< HEAD
                       stddev: typing.Union[xarray.DataArray, numpy.ndarray, list, float],
                       corrcoef: typing.Union[xarray.DataArray, numpy.ndarray, list, float],
                       fontsize: float =14,
-                      xytext: tuple[float, float] =(-5, 7),
+                      xytext: tuple =(-5, 7),
                       annotate_on: bool =True,
-=======
-                      stddev,
-                      corrcoef,
-                      fontsize=14,
-                      xytext=(-5, 7),
-                      annotate_on=True,
-                      model_outlier_on=False,
-                      percent_bias_on=False,
-                      bias_array=None,
->>>>>>> 4a7cb5a7
+                      model_outlier_on: bool =False,
+                      percent_bias_on: bool =False,
+                      bias_array: bool =None,
                       *args,
                       **kwargs):
         """Add a model set (*stddev*, *corrcoeff*) to the Taylor diagram. NCL-
@@ -240,41 +215,30 @@
         annotate_on: :class:`bool`
             Determine whether model labels are added. Optional. Default to True.
 
-<<<<<<< HEAD
+        model_outlier_on: :class:bool
+            If True, models with negative correlations and standard deviations > TaylorDiagram.smax(default to 1.65)
+            are plotted as text at the bottom of the figure; if False, all models are plotted
+            according to *stddev* and *corrcoef* Default to False. Optional.
+
+        percent_bias_on: :class:bool
+            If True, model marker and marker size is plotted based on *bias_array* Default to False. Optional.
+
+        bias_array: :class:`xarray.DataArray`, :class:`numpy.ndarray`, :class:`list`, or :class:`float`
+            If this is given, it is used to determine individual marker size and marker style internally.
+            Input should have the same size as *stddev* and *corrcoef* Default to None.
+
         Notes
         -----
         args and kwargs are directly propagated to the `matplotlib.axes.Axes.plot` command.
-=======
-        model_outlier_on : boolean, optional, default to False
-            If True, models with negative correlations and standard deviations > TaylorDiagram.smax(default to 1.65)
-            are plotted as text at the bottom of the figure; if False, all models are plotted
-            according to *stddev* and *corrcoef*
-
-        percent_bias_on : boolean, optional, default to False
-            If True, model marker and marker size is plotted based on *bias_array*
-
-        bias_array : array-like, list, float, optional, default to None
-            If this is given, it is used to determine individual marker size and marker style internally.
-            Input should have the same size as *stddev* and *corrcoef*
-
-        *args* and *kwargs* are directly propagated to the `matplotlib.axes.Axes.scatter` command.
->>>>>>> 4a7cb5a7
 
 
         Returns
         -------
-<<<<<<< HEAD
         modelTexts: array of :class:`matplotlib.text.Annotation`
             A list of text objects representing model labels
             
-        modelset: array of :class:`matplotlib.lines.Line2D`
+        modelset: array of :class:`matplotlib.collections.PathCollection`
             A list of sets of markers representing sets of models
-=======
-        modelTexts, modelset : array of matplotlib.text.Annotation,
-                               array of matplotlib.collections.PathCollection
-            A list of text objects representing model labels, and
-            a list of sets of markers representing sets of models
->>>>>>> 4a7cb5a7
         """
 
         # Convert to np arrays and make copies
@@ -488,13 +452,8 @@
     def add_grid(self, *args, **kwargs):
         """Add a grid.
 
-<<<<<<< HEAD
         Notes
         -----
-=======
-        Parameters
-        ----------
->>>>>>> 4a7cb5a7
         *args* and *kwargs* are propagated to `matplotlib.axes.Axes.grid`
         """
         self._ax.grid(*args, **kwargs)
